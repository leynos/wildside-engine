# Wildside recommendation engine roadmap

## Phase 1: Data foundation and core types

This phase focuses on establishing the data ingestion pipeline and defining the
core data structures of the engine.

- **Set up Project Structure**

- [x] Create the repository root directory `wildside-engine` and initialize a
  virtual workspace:

  ```bash
  mkdir wildside-engine && cd wildside-engine
  git init
  cargo init --vcs git
  ```

- [x] Replace the root `Cargo.toml` with a virtual workspace manifest (no
  `[package]`), defining members: `cargo new --lib wildside-core`,
  `cargo new --lib wildside-data`, and `cargo new --bin wildside-cli`.
- [x] Configure the root `Cargo.toml` to define the workspace members
  (`wildside-core`, `wildside-data`, `wildside-cli`) and set `resolver = "2"`.

- **Define Core Domain Model**

- [ ] In `wildside-core`, define the public struct `PointOfInterest`
  with essential fields like `id`, `location: geo::Coord`, and
  `tags: HashMap<String, String>`.
- [ ] Define the `InterestProfile` struct to hold a user's selected themes and
  their corresponding weights.
- [ ] Define the `Route` struct, containing an ordered `Vec<PointOfInterest>`
  and a `total_duration: std::time::Duration`.
- [ ] Define the `PoiStore` trait with methods like
  `get_pois_in_bbox(&self, bbox: &geo::Rect) -> Vec<PointOfInterest>`.
- [ ] Define the `TravelTimeProvider` trait with an `async` method
  <!-- markdownlint-disable-next-line MD013 -->
  `get_travel_time_matrix(&self, pois: &[PointOfInterest]) ->
<<<<<<< HEAD
  Result<Vec<Vec<Duration>>, Error>`
=======
  Result<Vec<Vec<Duration>>, Error>.`
>>>>>>> 06d35c2d
- [ ] Define the `Scorer` trait with a
  `score(&self, poi: &PointOfInterest, profile: &InterestProfile) -> f32`
  method.
- [ ] Define the `Solver` trait with a
  `solve(&self, request: &SolveRequest) -> Result<SolveResponse, Error>` method.

- **Implement OSM PBF Ingestion**

- [ ] In `wildside-data`, add `osmpbf` and `geo` as dependencies.
- [ ] Create a public function `ingest_osm_pbf(path: &Path)` that uses
  `osmpbf::par_map_reduce` to process a PBF file in parallel.
- [ ] Implement the logic to filter for relevant OSM elements (e.g., nodes and
  ways with specific tags like `historic`, `tourism`) and convert them into
  `PointOfInterest` instances.

- **Adopt GeoRust Primitives**

- [ ] Standardize on `geo::Coord` for all location data within the
  `PointOfInterest` struct.
- [ ] Create a function
  `build_spatial_index(pois: &[PointOfInterest]) -> rstar::RTree<PointOfInterest>`
  that constructs an R*-tree.
- [ ] Implement a `SqlitePoiStore` that loads a pre-built R*-tree from a file
  and uses it to implement the `get_pois_in_bbox` method efficiently.

- **Build Wikidata ETL Pipeline**

- [ ] In `wildside-data`, add `wikidata-rust`, `simd-json`, and
  `rusqlite` dependencies.
- [ ] Write a script that downloads the latest Wikidata JSON dump.
- [ ] Implement a parser that iterates through the dump, filters for entities
  linked from the ingested OSM data, and extracts relevant claims (e.g.,
  `P1435` for heritage status).
- [ ] Design and create a SQLite database schema (`pois.db`) to store these
  claims in an indexed and queryable format.

- **Develop Initial CLI**

- [ ] In `wildside-cli`, use the `clap` crate to define an `ingest`
  command with arguments for the OSM PBF and Wikidata dump file paths.
- [ ] Implement the command's handler to orchestrate the full pipeline: call
  `ingest_osm_pbf`, then the Wikidata ETL process, and finally
  `build_spatial_index`, saving the resulting `pois.db` and `pois.rstar` files.

<<<<<<< HEAD
## Phase 2: Scoring and personalisation
=======
## Phase 2: Scoring and personalization
>>>>>>> 06d35c2d

This phase implements the core logic that gives the engine its intelligence.

- **Implement Global Popularity Scorer**

- [ ] Create the `wildside-scorer` crate.
- [ ] Implement an offline process that iterates through `pois.db`, calculates
  a popularity score for each POI based on its sitelink count and heritage
  status, and normalizes the scores.
- [ ] Serialize the resulting `HashMap<PoiId, f32>` of scores to a compact
  binary file (`popularity.bin`) using a library like `bincode`.

- **Implement User Relevance Scorer**

- [ ] Implement the `score` method of the `Scorer` trait.
- [ ] The method will receive a `PointOfInterest` and an `InterestProfile`.
- [ ] It will perform fast, indexed lookups against `pois.db` to check for
  Wikidata properties matching the user's interests.
- [ ] It will combine these matches with the pre-calculated global popularity
  score loaded from `popularity.bin`.

- **Define Stable API**

- [ ] In `wildside-core`, define the `SolveRequest` struct with public
  fields for `start: geo::Coord`, `duration_minutes: u16`,
  `interests: InterestProfile`, and a `seed: u64` for reproducible results.
- [ ] Define the `SolveResponse` struct to include the final `Route`, the total
  `score`, and a `Diagnostics` struct for metrics like solve time and number of
  candidates.

## Phase 3: The orienteering problem solver

This phase tackles the complex route-finding algorithm.

- **Implement Native VRP Solver**

- [ ] Create the `wildside-solver-vrp` crate with a dependency on
  `vrp-core`.
- [ ] Create a `VrpSolver` struct that implements the `Solver` trait from the
  core crate.
- [ ] The `solve` method will first select candidate POIs from the `PoiStore`.
- [ ] It will then fetch the travel time matrix for these candidates from the
  `TravelTimeProvider`.
- [ ] It will configure the `vrp-core` problem and objective function to
  maximize the total collected score within the given time budget.
- [ ] Finally, it will run the `vrp-core` solver and transform the result into
  a `SolveResponse`.

- **Implement Travel Time Provider**

- [ ] Create a `HttpTravelTimeProvider` struct that implements the
  `TravelTimeProvider` trait.
- [ ] Using `tokio` and `reqwest`, implement the `get_travel_time_matrix`
  method to make concurrent requests to an external OSRM API's `table` service.

- **Integrate Solver into CLI**

- [ ] Add a `solve` command to `wildside-cli` that accepts a path to a
  JSON file.
- [ ] The command will deserialize the JSON into a `SolveRequest`, instantiate
  the necessary components (store, scorer, solver), call the solver, and print
  the resulting `SolveResponse` as formatted JSON.

## Phase 4: Testing, deployment, and polish

This phase ensures the engine is robust, reliable, and ready for integration.

- **Establish Testing Discipline**

- [ ] Create a `tests/golden_routes` directory with small, well-defined problem
  instances and their known optimal solutions in JSON format to act as
  regression tests.
- [ ] Use `proptest` to write property-based tests for the solver, asserting
  invariants like "total route duration must not exceed Tmax" and "route must
  start and end at the same point".
- [ ] Use `criterion` to create a benchmark suite that measures the P95 and P99
  solve times for various problem sizes (e.g., 50, 100, 200 candidate POIs).

- **Implement Feature Flags**

- [ ] In the root `Cargo.toml`, define features like `solver-vrp`,
  `solver-ortools`, and `store-sqlite`.
- [ ] Forward feature flags from member crates using `[features]` and
  `dep:`-scoped entries to ensure a single source of truth.

  ```toml
  # In the root Cargo.toml
  [dependencies]
  wildside-solver-vrp = { version = "0.1", optional = true, default-features = false }
  wildside-solver-ortools = { version = "0.1", optional = true, default-features = false }
  wildside-data = { version = "0.1", optional = true, default-features = false }

  [features]
  solver-vrp = ["dep:wildside-solver-vrp"]
  solver-ortools = ["dep:wildside-solver-ortools"]
  # Enable the optional dependency and forward its `sqlite` feature
  store-sqlite = ["dep:wildside-data", "wildside-data/sqlite"]
  ```

- [ ] Use `#[cfg(feature = "...")]` attributes to conditionally compile the
  different solver and store implementations.

- **Finalize Licensing and Versioning**

- [ ] Add the ISC `LICENSE` file to the root of the workspace and to each
  crate's `Cargo.toml`.
- [ ] Initialize a `CHANGELOG.md` file at the root, documenting the initial
  `0.1.0` feature set.

- **(Optional) Implement OR-Tools Solver**

- [ ] Create a `wildside-solver-ortools` crate, conditionally compiled
  via the `ortools` feature flag.
- [ ] Add a dependency on a suitable OR-Tools wrapper crate.
- [ ] Implement the `Solver` trait using the CP-SAT solver, mapping the
  Orienteering Problem to its constraint model.<|MERGE_RESOLUTION|>--- conflicted
+++ resolved
@@ -35,12 +35,7 @@
   `get_pois_in_bbox(&self, bbox: &geo::Rect) -> Vec<PointOfInterest>`.
 - [ ] Define the `TravelTimeProvider` trait with an `async` method
   <!-- markdownlint-disable-next-line MD013 -->
-  `get_travel_time_matrix(&self, pois: &[PointOfInterest]) ->
-<<<<<<< HEAD
-  Result<Vec<Vec<Duration>>, Error>`
-=======
-  Result<Vec<Vec<Duration>>, Error>.`
->>>>>>> 06d35c2d
+  `get_travel_time_matrix(&self, pois: &[PointOfInterest]) -> Result<Vec<Vec<Duration>>, Error>`.
 - [ ] Define the `Scorer` trait with a
   `score(&self, poi: &PointOfInterest, profile: &InterestProfile) -> f32`
   method.
@@ -85,11 +80,7 @@
   `ingest_osm_pbf`, then the Wikidata ETL process, and finally
   `build_spatial_index`, saving the resulting `pois.db` and `pois.rstar` files.
 
-<<<<<<< HEAD
-## Phase 2: Scoring and personalisation
-=======
 ## Phase 2: Scoring and personalization
->>>>>>> 06d35c2d
 
 This phase implements the core logic that gives the engine its intelligence.
 
