name: CI

on:
  push:
    branches: [main]
  pull_request:

permissions:
  contents: read

concurrency:
  group: ${{ github.workflow }}-${{ github.ref }}
  cancel-in-progress: true

jobs:
  build:
    runs-on: ubuntu-latest
    steps:
      - uses: actions/checkout@08eba0b27e820071cde6df949e0beb9ba4906955 # v4
      - uses: dtolnay/rust-toolchain@master
        with:
          toolchain: nightly-2025-06-26
          components: rustfmt, clippy, llvm-tools-preview
      - uses: Swatinem/rust-cache@7939da402645ba29a2df566723491a2c856e8f8a # v2
      - name: Check formatting
        run: make check-fmt
      - name: Lint
        run: make lint
      - name: Test
        run: make test
      - name: Lint Markdown
<<<<<<< HEAD
        run: make markdownlint
      - name: Install uv
        # v6.4.3
        uses: astral-sh/setup-uv@e92bafb6253dcd438e0484186d7669ea7a8ca1cc
        with:
          cache-dependency-glob: |
            **/pyproject.toml
            **/uv.lock
            **/scripts/*.py
      - name: Install Nixie
        run: uv tool install --from git+https://github.com/leynos/nixie nixie
=======
        uses: DavidAnson/markdownlint-cli2-action@992badcdf24e3b8eb7e87ff9287fe931bcb00c6e # v20
        with:
          globs: '**/*.md'
>>>>>>> b6600a55
      - name: Validate diagrams
        run: make nixie<|MERGE_RESOLUTION|>--- conflicted
+++ resolved
@@ -29,8 +29,9 @@
       - name: Test
         run: make test
       - name: Lint Markdown
-<<<<<<< HEAD
-        run: make markdownlint
+        uses: DavidAnson/markdownlint-cli2-action@992badcdf24e3b8eb7e87ff9287fe931bcb00c6e # v20
+        with:
+          globs: '**/*.md'
       - name: Install uv
         # v6.4.3
         uses: astral-sh/setup-uv@e92bafb6253dcd438e0484186d7669ea7a8ca1cc
@@ -41,10 +42,5 @@
             **/scripts/*.py
       - name: Install Nixie
         run: uv tool install --from git+https://github.com/leynos/nixie nixie
-=======
-        uses: DavidAnson/markdownlint-cli2-action@992badcdf24e3b8eb7e87ff9287fe931bcb00c6e # v20
-        with:
-          globs: '**/*.md'
->>>>>>> b6600a55
       - name: Validate diagrams
         run: make nixie